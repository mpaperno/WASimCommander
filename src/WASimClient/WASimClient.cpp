--- conflicted
+++ resolved
@@ -266,16 +266,12 @@
 	// Cached mapping of Key Event names to actual IDs, used in `sendKeyEvent(string)` convenience overload.
 	using eventNameCache_t = unordered_map<std::string, int32_t>;
 	eventNameCache_t keyEventNameCache {};
-<<<<<<< HEAD
-	using customEventNameCache_t = unordered_map<std::string, uint32_t>; // keeps a mapping between the registered Simulator Custom Events and their Id's
-	customEventNameCache_t customEventNameCache{};
+	shared_mutex mtxKeyEventNames;
+
+	eventNameCache_t customEventNameCache{};
 	using customEventIdCache_t = unordered_map<uint32_t, std::string>; // keeps track of which Id's have successfully been registered (avoid exception when triggering non-registered events)
 	customEventIdCache_t customEventIdCache{};
 	
-=======
-	shared_mutex mtxKeyEventNames;
-
->>>>>>> dbd4c469
 #pragma endregion
 #pragma region  Callback handling templates  ----------------------------------------------
 
@@ -1907,17 +1903,10 @@
 
 	// check the keyEventNameCache
 	int32_t keyId;
-<<<<<<< HEAD
+	shared_lock rdlock(d_const->mtxKeyEventNames);
 	Private::eventNameCache_t::iterator posKE = d->keyEventNameCache.find(keyEventName);
 	if (posKE != d->keyEventNameCache.cend()) {
 		keyId = posKE->second;
-=======
-	// check the cache first
-	shared_lock rdlock(d_const->mtxKeyEventNames);
-	const Private::eventNameCache_t::iterator pos = d->keyEventNameCache.find(keyEventName);
-	if (pos != d->keyEventNameCache.cend()) {
-		keyId = pos->second;
->>>>>>> dbd4c469
 	}
 	else {
 		// try a lookup
